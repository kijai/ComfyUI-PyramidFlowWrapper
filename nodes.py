--- conflicted
+++ resolved
@@ -12,6 +12,7 @@
 from .pyramid_dit import PyramidDiTForVideoGeneration
 import torchvision.transforms as transforms
 import logging
+
 logging.basicConfig(level=logging.INFO, format='%(asctime)s - %(levelname)s - %(message)s')
 log = logging.getLogger(__name__)
 
@@ -25,36 +26,43 @@
 from .video_vae.modeling_causal_vae import CausalVideoVAE
 
 from contextlib import nullcontext
+
 try:
     from accelerate import init_empty_weights
     from accelerate.utils import set_module_tensor_to_device
+
     is_accelerate_available = True
 except:
     is_accelerate_available = False
 
+
 class PyramidFlowTorchCompileSettings:
     @classmethod
     def INPUT_TYPES(s):
         return {
-            "required": { 
-                "backend": (["inductor","cudagraphs"], {"default": "inductor"}),
+            "required": {
+                "backend": (["inductor", "cudagraphs"], {"default": "inductor"}),
                 "fullgraph": ("BOOLEAN", {"default": False, "tooltip": "Enable full graph mode"}),
-                "mode": (["default", "max-autotune", "max-autotune-no-cudagraphs", "reduce-overhead"], {"default": "default"}),
-                "compile_whole_model": ("BOOLEAN", {"default": False, "tooltip": "Compile the whole model, overrides other block settings"}),
+                "mode": (
+                ["default", "max-autotune", "max-autotune-no-cudagraphs", "reduce-overhead"], {"default": "default"}),
+                "compile_whole_model": (
+                "BOOLEAN", {"default": False, "tooltip": "Compile the whole model, overrides other block settings"}),
                 "single_blocks": ("BOOLEAN", {"default": True, "tooltip": "Compile single_blocks"}),
                 "double_blocks": ("BOOLEAN", {"default": True, "tooltip": "Compile transformer blocks"}),
                 "embedders": ("BOOLEAN", {"default": True, "tooltip": "Compile embedders"}),
-                "compile_rest": ("BOOLEAN", {"default": True, "tooltip": "Compile the rest of the model (proj and norm out)"}),
+                "compile_rest": (
+                "BOOLEAN", {"default": True, "tooltip": "Compile the rest of the model (proj and norm out)"}),
             },
         }
+
     RETURN_TYPES = ("MOCHICOMPILEARGS",)
     RETURN_NAMES = ("torch_compile_args",)
     FUNCTION = "loadmodel"
     CATEGORY = "MochiWrapper"
     DESCRIPTION = "torch.compile settings, when connected to the model loader, torch.compile of the selected layers is attempted. Requires Triton and torch 2.5.0 is recommended"
 
-    def loadmodel(self, backend, fullgraph, mode, compile_whole_model, single_blocks, double_blocks, embedders, compile_rest):
-
+    def loadmodel(self, backend, fullgraph, mode, compile_whole_model, single_blocks, double_blocks, embedders,
+                  compile_rest):
         compile_args = {
             "backend": backend,
             "fullgraph": fullgraph,
@@ -66,22 +74,24 @@
             "compile_rest": compile_rest,
         }
 
-        return (compile_args, )
+        return (compile_args,)
+
 
 class PyramidFlowVAELoader:
     @classmethod
     def INPUT_TYPES(s):
         return {
             "required": {
-                "vae": (folder_paths.get_filename_list("vae"), {"tooltip": "The name of the checkpoint (model) to load.",}),
-                    "precision": (["fp16", "bf16", "fp32"], {"default": "bf16"}),
+                "vae": (
+                folder_paths.get_filename_list("vae"), {"tooltip": "The name of the checkpoint (model) to load.", }),
+                "precision": (["fp16", "bf16", "fp32"], {"default": "bf16"}),
             },
             "optional": {
-                "compile_args": ("MOCHICOMPILEARGS", {"tooltip": "Optional torch.compile arguments",}),
+                "compile_args": ("MOCHICOMPILEARGS", {"tooltip": "Optional torch.compile arguments", }),
             }
         }
 
-    RETURN_TYPES = ("PYRAMIDFLOWVAE", )
+    RETURN_TYPES = ("PYRAMIDFLOWVAE",)
     RETURN_NAMES = ("pyramidflow_vae",)
     FUNCTION = "loadmodel"
     CATEGORY = "PyramidFlowWrapper"
@@ -93,7 +103,8 @@
 
         vae_path = folder_paths.get_full_path_or_raise("vae", vae)
 
-        dtype = {"fp8_e4m3fn": torch.float8_e4m3fn, "fp8_e4m3fn_fast": torch.float8_e4m3fn, "bf16": torch.bfloat16, "fp16": torch.float16, "fp32": torch.float32}[precision]
+        dtype = {"fp8_e4m3fn": torch.float8_e4m3fn, "fp8_e4m3fn_fast": torch.float8_e4m3fn, "bf16": torch.bfloat16,
+                 "fp16": torch.float16, "fp32": torch.float32}[precision]
 
         config_path = os.path.join(script_directory, 'configs', 'causal_video_vae_config.json')
         with open(config_path) as f:
@@ -111,41 +122,46 @@
         # Freeze vae
         for parameter in vae.parameters():
             parameter.requires_grad = False
-        
+
         vae.eval().to(device)
-        #torch.compile
+        # torch.compile
         if compile_args is not None:
-           vae = torch.compile(vae, fullgraph=compile_args["fullgraph"], dynamic=False, backend=compile_args["backend"])
+            vae = torch.compile(vae, fullgraph=compile_args["fullgraph"], dynamic=False,
+                                backend=compile_args["backend"])
 
         return (vae,)
-    
+
+
 class PyramidFlowModelLoader:
     @classmethod
     def INPUT_TYPES(s):
         return {
             "required": {
-                "model": (folder_paths.get_filename_list("diffusion_models"), {"tooltip": "The name of the checkpoint (model) to load.",}),
-                "precision": (["fp8_e4m3fn","fp8_e4m3fn_fast","fp16", "fp32", "bf16"], {"default": "bf16"}),
-                "enable_sequential_cpu_offload": ("BOOLEAN", {"default": False, "tooltip": "Enable sequential cpu offload, saves VRAM but is MUCH slower, do not use unless you have to"}),
+                "model": (folder_paths.get_filename_list("diffusion_models"),
+                          {"tooltip": "The name of the checkpoint (model) to load.", }),
+                "precision": (["fp8_e4m3fn", "fp8_e4m3fn_fast", "fp16", "fp32", "bf16"], {"default": "bf16"}),
+                "enable_sequential_cpu_offload": ("BOOLEAN", {"default": False,
+                                                              "tooltip": "Enable sequential cpu offload, saves VRAM but is MUCH slower, do not use unless you have to"}),
             },
             "optional": {
-                "compile_args": ("MOCHICOMPILEARGS", {"tooltip": "Optional torch.compile arguments",}),
+                "compile_args": ("MOCHICOMPILEARGS", {"tooltip": "Optional torch.compile arguments", }),
             }
         }
 
-    RETURN_TYPES = ("PYRAMIDFLOWMODEL", )
+    RETURN_TYPES = ("PYRAMIDFLOWMODEL",)
     RETURN_NAMES = ("pyramidflow_model",)
     FUNCTION = "loadmodel"
     CATEGORY = "PyramidFlowWrapper"
 
-    def loadmodel(self, model, precision,enable_sequential_cpu_offload, compile_args=None):
+    def loadmodel(self, model, precision, enable_sequential_cpu_offload, compile_args=None):
 
         device = mm.get_torch_device()
         offload_device = mm.unet_offload_device()
 
         model_path = folder_paths.get_full_path_or_raise("diffusion_models", model)
 
-        dtype = {"fp8_e4m3fn": torch.float8_e4m3fn, "fp8_e4m3fn_fast": torch.float8_e4m3fn, "bf16": torch.bfloat16, "fp16": torch.float16, "fp32": torch.float32}[precision]
+        dtype = {"fp8_e4m3fn": torch.float8_e4m3fn, "fp8_e4m3fn_fast": torch.float8_e4m3fn, "bf16": torch.bfloat16,
+                 "fp16": torch.float16, "fp32": torch.float32}[precision]
 
         transformer_sd = load_torch_file(model_path)
 
@@ -155,7 +171,7 @@
                 continue
         else:
             model_name = "pyramid_flux"
-        
+
         if model_name == "pyramid_flux":
             config_path = os.path.join(script_directory, 'configs', 'miniflux_transformer_config.json')
             with open(config_path) as f:
@@ -167,7 +183,8 @@
             if is_accelerate_available:
                 logging.info("Using accelerate to load and assign model weights to device...")
                 for name, param in transformer.named_parameters():
-                    set_module_tensor_to_device(transformer, name, dtype=dtype, device=device, value=transformer_sd[name])
+                    set_module_tensor_to_device(transformer, name, dtype=dtype, device=device,
+                                                value=transformer_sd[name])
             else:
                 transformer.load_state_dict(transformer_sd)
                 transformer = transformer.to(dtype)
@@ -182,9 +199,11 @@
                 logging.info("Using accelerate to load and assign model weights to device...")
                 for name, param in transformer.named_parameters():
                     if not any(keyword in name for keyword in params_to_keep):
-                        set_module_tensor_to_device(transformer, name, dtype=dtype, device=device, value=transformer_sd[name])
+                        set_module_tensor_to_device(transformer, name, dtype=dtype, device=device,
+                                                    value=transformer_sd[name])
                     else:
-                        set_module_tensor_to_device(transformer, name, dtype=torch.bfloat16, device=device, value=transformer_sd[name])
+                        set_module_tensor_to_device(transformer, name, dtype=torch.bfloat16, device=device,
+                                                    value=transformer_sd[name])
             else:
                 transformer.load_state_dict(transformer_sd)
                 if dtype in [torch.float8_e4m3fn, torch.float8_e5m2]:
@@ -195,29 +214,42 @@
         if precision == "fp8_e4m3fn_fast":
             from .fp8_optimization import convert_fp8_linear
             convert_fp8_linear(transformer, torch.bfloat16)
-        
+
         transformer.to(device)
-        #torch.compile
+        # torch.compile
         if compile_args is not None:
             torch._dynamo.config.force_parameter_static_shapes = False
-            dynamic = True # because of the stages the compiliation should be dynamic
+            dynamic = True  # because of the stages the compiliation should be dynamic
             if compile_args["compile_whole_model"]:
-                transformer = torch.compile(transformer, fullgraph=compile_args["fullgraph"], dynamic=dynamic, backend=compile_args["backend"])
+                transformer = torch.compile(transformer, fullgraph=compile_args["fullgraph"], dynamic=dynamic,
+                                            backend=compile_args["backend"])
             else:
                 if compile_args["single_blocks"]:
                     for i, block in enumerate(transformer.single_transformer_blocks):
-                        transformer.single_transformer_blocks[i] = torch.compile(block, fullgraph=compile_args["fullgraph"], dynamic=dynamic, backend=compile_args["backend"])
+                        transformer.single_transformer_blocks[i] = torch.compile(block,
+                                                                                 fullgraph=compile_args["fullgraph"],
+                                                                                 dynamic=dynamic,
+                                                                                 backend=compile_args["backend"])
                 if compile_args["double_blocks"]:
                     for i, block in enumerate(transformer.transformer_blocks):
-                        transformer.transformer_blocks[i] = torch.compile(block, fullgraph=compile_args["fullgraph"], dynamic=dynamic, backend=compile_args["backend"])
+                        transformer.transformer_blocks[i] = torch.compile(block, fullgraph=compile_args["fullgraph"],
+                                                                          dynamic=dynamic,
+                                                                          backend=compile_args["backend"])
                 if compile_args["embedders"]:
-                    transformer.context_embedder = torch.compile(transformer.context_embedder, fullgraph=compile_args["fullgraph"], dynamic=dynamic, backend=compile_args["backend"])
-                    transformer.time_text_embed = torch.compile(transformer.time_text_embed, fullgraph=compile_args["fullgraph"], dynamic=dynamic, backend=compile_args["backend"])
-                    transformer.x_embedder = torch.compile(transformer.x_embedder, fullgraph=compile_args["fullgraph"], dynamic=dynamic, backend=compile_args["backend"])
-                if compile_args["compile_rest"]:    
-                    transformer.norm_out.linear = torch.compile(transformer.norm_out.linear, fullgraph=compile_args["fullgraph"], dynamic=dynamic, backend=compile_args["backend"])
-                    transformer.proj_out = torch.compile(transformer.proj_out, fullgraph=compile_args["fullgraph"], dynamic=dynamic, backend=compile_args["backend"])
- 
+                    transformer.context_embedder = torch.compile(transformer.context_embedder,
+                                                                 fullgraph=compile_args["fullgraph"], dynamic=dynamic,
+                                                                 backend=compile_args["backend"])
+                    transformer.time_text_embed = torch.compile(transformer.time_text_embed,
+                                                                fullgraph=compile_args["fullgraph"], dynamic=dynamic,
+                                                                backend=compile_args["backend"])
+                    transformer.x_embedder = torch.compile(transformer.x_embedder, fullgraph=compile_args["fullgraph"],
+                                                           dynamic=dynamic, backend=compile_args["backend"])
+                if compile_args["compile_rest"]:
+                    transformer.norm_out.linear = torch.compile(transformer.norm_out.linear,
+                                                                fullgraph=compile_args["fullgraph"], dynamic=dynamic,
+                                                                backend=compile_args["backend"])
+                    transformer.proj_out = torch.compile(transformer.proj_out, fullgraph=compile_args["fullgraph"],
+                                                         dynamic=dynamic, backend=compile_args["backend"])
 
         pyramid_model = PyramidDiTForVideoGeneration(transformer, dtype, model_name, device)
 
@@ -226,15 +258,19 @@
 
         return (pyramid_model,)
 
+
 class PyramidFlowSlidingContextOptions:
     @classmethod
     def INPUT_TYPES(s):
         return {
             "required": {
-                "max_temp_per_batch": ("INT", {"default": 16, "min": 1, "max": 31, "step": 1, "tooltip": "Maximum temp (number of frames) per batch"}),
+                "max_temp_per_batch": ("INT", {"default": 16, "min": 1, "max": 31, "step": 1,
+                                               "tooltip": "Maximum temp (number of frames) per batch"}),
                 "use_same_seed": ("BOOLEAN", {"default": False, "tooltip": "Use the same seed for each batch"}),
-                "seed": ("INT", {"default": 0, "min": 0, "max": 0xffffffffffffffff, "tooltip": "Seed for random number generator"}),
-                "skip_last_x_intermediate": ("INT", {"default": 0, "min": 0, "max": 31, "step": 1, "tooltip": "Number of last latents to skip in each batch except the last"}),
+                "seed": ("INT", {"default": 0, "min": 0, "max": 0xffffffffffffffff,
+                                 "tooltip": "Seed for random number generator"}),
+                "skip_last_x_intermediate": ("INT", {"default": 0, "min": 0, "max": 31, "step": 1,
+                                                     "tooltip": "Number of last latents to skip in each batch except the last"}),
             },
         }
 
@@ -263,27 +299,33 @@
                 "prompt_embeds": ("PYRAMIDFLOWPROMPT",),
                 "width": ("INT", {"default": 640, "min": 128, "max": 2048, "step": 8}),
                 "height": ("INT", {"default": 384, "min": 128, "max": 2048, "step": 8}),
-                "first_frame_steps": ("STRING", {"default": "10, 10, 10", "tooltip": "Number of steps for each of the 3 stages, for the first frame, no effect when using input_latent"}),
-                "video_steps": ("STRING", {"default": "10, 10, 10", "tooltip": "Number of steps for each of the 3 stages, for the video latents"}),
-                "temp": ("INT", {"default": 16, "min": 1, "tooltip": "Total number of frames (temp) to generate. temp=16: 5s, temp=31: 10s"}),
-                "guidance_scale": ("FLOAT", {"default": 9.0, "min": 0.0, "max": 30.0, "step": 0.01, "tooltip": "The guidance for the first frame"}),
-                "video_guidance_scale": ("FLOAT", {"default": 5.0, "min": 0.0, "max": 30.0, "step": 0.01, "tooltip": "The guidance for the video latents"}),
+                "first_frame_steps": ("STRING", {"default": "10, 10, 10",
+                                                 "tooltip": "Number of steps for each of the 3 stages, for the first frame, no effect when using input_latent"}),
+                "video_steps": ("STRING", {"default": "10, 10, 10",
+                                           "tooltip": "Number of steps for each of the 3 stages, for the video latents"}),
+                "temp": ("INT", {"default": 16, "min": 1,
+                                 "tooltip": "Total number of frames (temp) to generate. temp=16: 5s, temp=31: 10s"}),
+                "guidance_scale": ("FLOAT", {"default": 9.0, "min": 0.0, "max": 30.0, "step": 0.01,
+                                             "tooltip": "The guidance for the first frame"}),
+                "video_guidance_scale": ("FLOAT", {"default": 5.0, "min": 0.0, "max": 30.0, "step": 0.01,
+                                                   "tooltip": "The guidance for the video latents"}),
                 "seed": ("INT", {"default": 0, "min": 0, "max": 0xffffffffffffffff}),
                 "keep_model_loaded": ("BOOLEAN", {"default": False}),
             },
             "optional": {
-                "input_latent": ("LATENT", ),
+                "input_latent": ("LATENT",),
                 "sliding_context_options": ("SLIDINGCONTEXTOPTIONS",),
-                "vae": ("PYRAMIDFLOWVAE", ),  # Optional VAE input
+                "vae": ("PYRAMIDFLOWVAE",),  # Optional VAE input
             }
         }
 
     RETURN_TYPES = ("LATENT", "IMAGE")
-    RETURN_NAMES = ("samples", )
+    RETURN_NAMES = ("samples",)
     FUNCTION = "sample"
     CATEGORY = "PyramidFlowWrapper"
 
-    def sample(self, model, first_frame_steps, prompt_embeds, seed, height, width, video_steps, temp, guidance_scale, video_guidance_scale,
+    def sample(self, model, first_frame_steps, prompt_embeds, seed, height, width, video_steps, temp, guidance_scale,
+               video_guidance_scale,
                keep_model_loaded, input_latent=None, sliding_context_options=None, vae=None):
         images = None
         mm.soft_empty_cache()
@@ -298,23 +340,20 @@
 
         dtype = pyramid_model.dit.dtype
 
-<<<<<<< HEAD
-=======
         from .latent_preview import prepare_callback
         callback = prepare_callback(model, temp)
 
         torch.manual_seed(seed)
         torch.cuda.manual_seed(seed)
 
->>>>>>> 3aeea322
         first_frame_steps = [int(num) for num in first_frame_steps.replace(" ", "").split(",")]
         video_steps = [int(num) for num in video_steps.replace(" ", "").split(",")]
 
         autocast_dtype = dtype if dtype not in [torch.float8_e4m3fn, torch.float8_e5m2] else torch.bfloat16
         autocastcondition = not dtype == torch.float32
-        autocast_context = torch.autocast(mm.get_autocast_device(device), dtype=autocast_dtype) if autocastcondition else nullcontext()
-
-<<<<<<< HEAD
+        autocast_context = torch.autocast(mm.get_autocast_device(device),
+                                          dtype=autocast_dtype) if autocastcondition else nullcontext()
+
         if sliding_context_options is not None:
             # Sliding context batching enabled
             max_temp_per_batch = sliding_context_options.get("max_temp_per_batch", temp)
@@ -326,7 +365,10 @@
 
             total_latents = []
             images = []
-            current_input_latent = input_latent
+            if input_latent is not None:
+                current_input_latent = {"samples":input_latent.get("samples")}
+            else:
+                current_input_latent = None
 
             for batch_idx in range(num_batches):
                 current_temp = min(temp_per_batch, temp - batch_idx * temp_per_batch)
@@ -352,21 +394,21 @@
                             temp=current_temp,
                             guidance_scale=guidance_scale,
                             video_guidance_scale=video_guidance_scale,
-                            output_type="latent",
+                            callback=callback,
                         )
                 else:
                     # Subsequent batches or first batch with input latent
                     with autocast_context:
                         batch_latents = pyramid_model.generate_i2v(
                             prompt_embeds_dict=copy.deepcopy(prompt_embeds),
-                            input_image_latent=current_input_latent,
+                            input_image_latent=current_input_latent["samples"],
                             device=device,
                             num_inference_steps=video_steps,
                             height=height,
                             width=width,
                             temp=current_temp,
                             video_guidance_scale=video_guidance_scale,
-                            output_type="latent",
+                            callback=callback,
                         )
 
                 # Determine whether to skip last X frames
@@ -375,7 +417,8 @@
 
                 # Decode, optionally skip, and re-encode if skip_frames > 0 and vae is provided
                 if skip_frames > 0 and not is_last_batch:
-                    current_input_latent, decoded = self.dec_enc(vae, batch_latents, skip=skip_frames, is_last=is_last_batch)
+                    current_input_latent, decoded = self.dec_enc(vae, batch_latents, skip=skip_frames,
+                                                                 is_last=is_last_batch)
                 else:
                     current_input_latent, decoded = self.dec_enc(vae, batch_latents, skip=0, is_last=is_last_batch)
                 #     # Use the last latent frame as the next input
@@ -402,62 +445,31 @@
                         temp=temp,
                         guidance_scale=guidance_scale,
                         video_guidance_scale=video_guidance_scale,
-                        output_type="latent",
+                        callback=callback,
                     )
             else:
                 with autocast_context:
                     latents = pyramid_model.generate_i2v(
                         prompt_embeds_dict=prompt_embeds,
-                        input_image_latent=input_latent,
+                        input_image_latent=input_latent["samples"],
                         device=device,
                         num_inference_steps=video_steps,
                         height=height,
                         width=width,
                         temp=temp,
                         video_guidance_scale=video_guidance_scale,
-                        output_type="latent",
+                        callback=callback,
                     )
-
-=======
-        if input_latent is None:
-            with autocast_context:
-                latents = pyramid_model.generate(
-                    prompt_embeds_dict = prompt_embeds,
-                    device=device,
-                    num_inference_steps=first_frame_steps,
-                    video_num_inference_steps=video_steps,
-                    height=height,
-                    width=width,
-                    temp=temp,
-                    guidance_scale=guidance_scale,         # The guidance for the first frame
-                    video_guidance_scale=video_guidance_scale,   # The guidance for the other video latent
-                    callback=callback,
-                )
-        else:
-            with autocast_context:
-                latents = pyramid_model.generate_i2v(
-                    prompt_embeds_dict = prompt_embeds,
-                    input_image_latent=input_latent["samples"],
-                    device=device,
-                    num_inference_steps=video_steps,
-                    height=height,
-                    width=width,
-                    temp=temp,
-                    video_guidance_scale=video_guidance_scale,   # The guidance for the other video latent
-                    callback=callback,
-                )
->>>>>>> 3aeea322
 
         if not keep_model_loaded and not pyramid_model.sequential_offload_enabled:
             pyramid_model.dit.to(offload_device)
 
         return ({"samples": latents}, images,)
 
-
     def dec_enc(self, vae, samples, skip=0, is_last=False):
 
         decoder = PyramidFlowVAEDecode()
-        decoded = decoder.sample(vae, {"samples":samples}, 256, 2, True)[0]
+        decoded = decoder.sample(vae, {"samples": samples}, 256, 2, True)[0]
 
         if skip > 0 and not is_last:
             decoded = decoded[:-skip:, :, :]
@@ -465,16 +477,19 @@
         encoded_last = encoder.sample(vae, decoded[-1].unsqueeze(0), enable_tiling=True)[0]
         return encoded_last, decoded
 
-#todo: sd3 version
+
+# todo: sd3 version
 class PyramidFlowTextEncode:
     @classmethod
     def INPUT_TYPES(s):
         return {"required": {
             "clip": ("CLIP",),
-            "positive_prompt": ("STRING", {"default": "hyper quality, Ultra HD, 8K", "multiline": True} ),
-            "negative_prompt": ("STRING", {"default": "cartoon style, worst quality, low quality, blurry, absolute black, absolute white, low res, extra limbs, extra digits, misplaced objects, mutated anatomy, monochrome, horror", "multiline": True} ),
+            "positive_prompt": ("STRING", {"default": "hyper quality, Ultra HD, 8K", "multiline": True}),
+            "negative_prompt": ("STRING", {
+                "default": "cartoon style, worst quality, low quality, blurry, absolute black, absolute white, low res, extra limbs, extra digits, misplaced objects, mutated anatomy, monochrome, horror",
+                "multiline": True}),
             "force_offload": ("BOOLEAN", {"default": True}),
-            }
+        }
         }
 
     RETURN_TYPES = ("PYRAMIDFLOWPROMPT",)
@@ -496,22 +511,23 @@
         clip.cond_stage_model.t5xxl.enable_attention_masks = True
         clip.cond_stage_model.t5_attention_mask = True
 
-        clip.cond_stage_model.to(device)#.to(torch.bfloat16)
-
-        #positive
+        clip.cond_stage_model.to(device)  # .to(torch.bfloat16)
+
+        # positive
         tokens = clip.tokenizer.t5xxl.tokenize_with_weights(positive_prompt, return_word_ids=False)
         prompt_embeds, _, prompt_attention_mask = clip.cond_stage_model.t5xxl.encode_token_weights(tokens)
         tokens = clip.tokenizer.clip_l.tokenize_with_weights(positive_prompt, return_word_ids=False)
         _, pooled_prompt_embeds, = clip.cond_stage_model.clip_l.encode_token_weights(tokens)
-        #negative
+        # negative
         tokens = clip.tokenizer.t5xxl.tokenize_with_weights(negative_prompt, return_word_ids=False)
-        negative_prompt_embeds, _, negative_prompt_attention_mask = clip.cond_stage_model.t5xxl.encode_token_weights(tokens)
+        negative_prompt_embeds, _, negative_prompt_attention_mask = clip.cond_stage_model.t5xxl.encode_token_weights(
+            tokens)
         tokens = clip.tokenizer.clip_l.tokenize_with_weights(negative_prompt, return_word_ids=False)
         _, pooled_negative_prompt_embeds, = clip.cond_stage_model.clip_l.encode_token_weights(tokens)
 
         if force_offload:
             clip.cond_stage_model.to(offload_device)
-        
+
         embeds = {
             "prompt_embeds": prompt_embeds.to(device),
             "attention_mask": prompt_attention_mask["attention_mask"].to(device),
@@ -521,20 +537,22 @@
             "negative_pooled_embeds": pooled_negative_prompt_embeds.to(device),
         }
 
-        return (embeds, )
+        return (embeds,)
+
+
 class PyramidFlowVAEEncode:
     @classmethod
     def INPUT_TYPES(s):
         return {
             "required": {
                 "vae": ("PYRAMIDFLOWVAE",),
-                "image": ("IMAGE",), 
-                "enable_tiling": ("BOOLEAN", {"default": False}),           
+                "image": ("IMAGE",),
+                "enable_tiling": ("BOOLEAN", {"default": False}),
             },
         }
 
-    RETURN_TYPES = ("LATENT", )
-    RETURN_NAMES = ("samples", )
+    RETURN_TYPES = ("LATENT",)
+    RETURN_NAMES = ("samples",)
     FUNCTION = "sample"
     CATEGORY = "PyramidFlowWrapper"
 
@@ -558,15 +576,17 @@
         input_image_tensor = rearrange(image, 'b h w c -> b c h w')
         input_image_tensor = normalize(input_image_tensor).unsqueeze(0)
         input_image_tensor = rearrange(input_image_tensor, 'b t c h w -> b c t h w', t=B)
-        #input_image_tensor = input_image_tensor.unsqueeze(2)  # Add temporal dimension t=1
+        # input_image_tensor = input_image_tensor.unsqueeze(2)  # Add temporal dimension t=1
         input_image_tensor = input_image_tensor.to(dtype=dtype, device=device)
 
         vae.to(device)
-        input_image_latent = (vae.encode(input_image_tensor).latent_dist.sample() - vae_shift_factor) * vae_scale_factor  # [b c 1 h w]
+        input_image_latent = (vae.encode(
+            input_image_tensor).latent_dist.sample() - vae_shift_factor) * vae_scale_factor  # [b c 1 h w]
         vae.to(offload_device)
 
         return ({"samples": input_image_latent},)
-    
+
+
 class PyramidFlowVAEDecode:
     @classmethod
     def INPUT_TYPES(s):
@@ -580,8 +600,8 @@
             },
         }
 
-    RETURN_TYPES = ("IMAGE", )
-    RETURN_NAMES = ("images", )
+    RETURN_TYPES = ("IMAGE",)
+    RETURN_NAMES = ("images",)
     FUNCTION = "sample"
     CATEGORY = "PyramidFlowWrapper"
 
@@ -613,7 +633,8 @@
             latents[:, :, :1] = (latents[:, :, :1] / vae_scale_factor) + vae_shift_factor
             latents[:, :, 1:] = (latents[:, :, 1:] / vae_video_scale_factor) + vae_video_shift_factor
 
-        image = vae.decode(latents, temporal_chunk=True, window_size=window_size, tile_sample_min_size=tile_sample_min_size).sample
+        image = vae.decode(latents, temporal_chunk=True, window_size=window_size,
+                           tile_sample_min_size=tile_sample_min_size).sample
 
         vae.to(offload_device)
 
@@ -622,8 +643,8 @@
         image = rearrange(image, "B C T H W -> (B T) H W C")
         image = image.cpu().float()
 
-        
         return (image,)
+
 
 class PyramidFlowLatentPreview:
     @classmethod
@@ -637,19 +658,19 @@
             },
         }
 
-    RETURN_TYPES = ("IMAGE", "STRING", )
-    RETURN_NAMES = ("images", "latent_rgb_factors", )
+    RETURN_TYPES = ("IMAGE", "STRING",)
+    RETURN_NAMES = ("images", "latent_rgb_factors",)
     FUNCTION = "sample"
     CATEGORY = "PyramidFlowWrapper"
 
-    def sample(self, samples):#, seed, min_val, max_val):
+    def sample(self, samples):  # , seed, min_val, max_val):
         mm.soft_empty_cache()
 
         latents = samples["samples"].clone()
 
         device = mm.get_torch_device()
         offload_device = mm.unet_offload_device()
-      
+
         # For the image latent
         vae_shift_factor = 0.1490
         vae_scale_factor = 1 / 1.8415
@@ -664,18 +685,33 @@
             latents[:, :, :1] = (latents[:, :, :1] / vae_scale_factor) + vae_shift_factor
             latents[:, :, 1:] = (latents[:, :, 1:] / vae_video_scale_factor) + vae_video_shift_factor
 
-        latent_rgb_factors =  [[0.05389399697934166, 0.025018778505575393, -0.009193515248318657], [0.02318250640590553, -0.026987363837713156, 0.040172639061236956], [0.046035451343323666, -0.02039565868920197, 0.01275569344290342], [-0.015559161155025095, 0.051403973219861246, 0.03179031307996347], [-0.02766167769640129, 0.03749545161530447, 0.003335141009473408], [0.05824598730479011, 0.021744367381243884, -0.01578925627951616], [0.05260929401500947, 0.0560165014956886, -0.027477296572565126], [0.018513891242931686, 0.041961785217662514, 0.004490763489747966], [0.024063060899760215, 0.065082853069653, 0.044343437673514896], [0.05250992323006226, 0.04361117432588933, 0.01030076055524387], [0.0038921710021782366, -0.025299228133723792, 0.019370764014574535], [-0.00011950534333568519, 0.06549370069727675, -0.03436712163379723], [-0.026020578032683626, -0.013341758571090847, -0.009119046570271953], [0.024412451175602937, 0.030135064560817174, -0.008355486384198006], [0.04002209845752687, -0.017341304390739463, 0.02818338690302971], [-0.032575108695213684, -0.009588338926775117, -0.03077312160940468]]
- 
-        #import random
-        #random.seed(seed)
-        #latent_rgb_factors = [[random.uniform(min_val, max_val) for _ in range(3)] for _ in range(16)]
+        latent_rgb_factors = [[0.05389399697934166, 0.025018778505575393, -0.009193515248318657],
+                              [0.02318250640590553, -0.026987363837713156, 0.040172639061236956],
+                              [0.046035451343323666, -0.02039565868920197, 0.01275569344290342],
+                              [-0.015559161155025095, 0.051403973219861246, 0.03179031307996347],
+                              [-0.02766167769640129, 0.03749545161530447, 0.003335141009473408],
+                              [0.05824598730479011, 0.021744367381243884, -0.01578925627951616],
+                              [0.05260929401500947, 0.0560165014956886, -0.027477296572565126],
+                              [0.018513891242931686, 0.041961785217662514, 0.004490763489747966],
+                              [0.024063060899760215, 0.065082853069653, 0.044343437673514896],
+                              [0.05250992323006226, 0.04361117432588933, 0.01030076055524387],
+                              [0.0038921710021782366, -0.025299228133723792, 0.019370764014574535],
+                              [-0.00011950534333568519, 0.06549370069727675, -0.03436712163379723],
+                              [-0.026020578032683626, -0.013341758571090847, -0.009119046570271953],
+                              [0.024412451175602937, 0.030135064560817174, -0.008355486384198006],
+                              [0.04002209845752687, -0.017341304390739463, 0.02818338690302971],
+                              [-0.032575108695213684, -0.009588338926775117, -0.03077312160940468]]
+
+        # import random
+        # random.seed(seed)
+        # latent_rgb_factors = [[random.uniform(min_val, max_val) for _ in range(3)] for _ in range(16)]
         out_factors = latent_rgb_factors
         print(latent_rgb_factors)
-       
-        
-        latent_rgb_factors_bias = [0,0,0]
-        
-        latent_rgb_factors = torch.tensor(latent_rgb_factors, device=latents.device, dtype=latents.dtype).transpose(0, 1)
+
+        latent_rgb_factors_bias = [0, 0, 0]
+
+        latent_rgb_factors = torch.tensor(latent_rgb_factors, device=latents.device, dtype=latents.dtype).transpose(0,
+                                                                                                                    1)
         latent_rgb_factors_bias = torch.tensor(latent_rgb_factors_bias, device=latents.device, dtype=latents.dtype)
 
         print("latent_rgb_factors", latent_rgb_factors.shape)
@@ -695,8 +731,9 @@
         latent_images_min = latent_images.min()
         latent_images_max = latent_images.max()
         latent_images = (latent_images - latent_images_min) / (latent_images_max - latent_images_min)
-        
-        return (latent_images.float().cpu(), out_factors)    
+
+        return (latent_images.float().cpu(), out_factors)
+
 
 NODE_CLASS_MAPPINGS = {
     "PyramidFlowSampler": PyramidFlowSampler,
@@ -706,12 +743,8 @@
     "PyramidFlowTorchCompileSettings": PyramidFlowTorchCompileSettings,
     "PyramidFlowTransformerLoader": PyramidFlowModelLoader,
     "PyramidFlowVAELoader": PyramidFlowVAELoader,
-<<<<<<< HEAD
     "PyramidFlowSlidingContextOptions": PyramidFlowSlidingContextOptions,  # Added new node
-=======
     "PyramidFlowLatentPreview": PyramidFlowLatentPreview
-   
->>>>>>> 3aeea322
 }
 
 NODE_DISPLAY_NAME_MAPPINGS = {
@@ -722,10 +755,6 @@
     "PyramidFlowTorchCompileSettings": "PyramidFlow Torch Compile Settings",
     "PyramidFlowTransformerLoader": "PyramidFlow Model Loader",
     "PyramidFlowVAELoader": "PyramidFlow VAE Loader",
-<<<<<<< HEAD
     "PyramidFlowSlidingContextOptions": "PyramidFlow Sliding Context Options",  # Added new node
-}
-=======
     "PyramidFlowLatentPreview": "PyramidFlow Latent Preview"
-    }
->>>>>>> 3aeea322
+}